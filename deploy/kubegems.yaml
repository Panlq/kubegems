--- conflicted
+++ resolved
@@ -35,14 +35,6 @@
       name: "kubegems-global-values"
       prefix: "global."
   values:
-<<<<<<< HEAD
-=======
-    global:
-      kubegemsVersion: v1.22.2
-      # choose 'registry.cn-beijing.aliyuncs.com' or 'docker.io'
-      imageRegistry: docker.io
-      storageClass: local-path # change me to use a different storage class
->>>>>>> ee4cd214
     ingress:
       hostname: dashboard.kubegems.io # change me to use a production hostname
       ingressClassName: default-gateway
