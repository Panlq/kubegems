--- conflicted
+++ resolved
@@ -304,11 +304,7 @@
     app.kubernetes.io/instance: kubegems-installer
     app.kubernetes.io/managed-by: Helm
     app.kubernetes.io/name: kubegems-installer
-<<<<<<< HEAD
-    helm.sh/chart: kubegems-installer-1.22.0
-=======
-    helm.sh/chart: kubegems-installer-v1.22.1
->>>>>>> 92ab8eb9
+    helm.sh/chart: kubegems-installer-1.22.1
   name: kubegems-installer
   namespace: kubegems-installer
 ---
@@ -349,11 +345,7 @@
     app.kubernetes.io/instance: kubegems-installer
     app.kubernetes.io/managed-by: Helm
     app.kubernetes.io/name: kubegems-installer
-<<<<<<< HEAD
-    helm.sh/chart: kubegems-installer-1.22.0
-=======
-    helm.sh/chart: kubegems-installer-v1.22.1
->>>>>>> 92ab8eb9
+    helm.sh/chart: kubegems-installer-1.22.1
     rbac.authorization.k8s.io/aggregate-to-admin: "true"
     rbac.authorization.k8s.io/aggregate-to-edit: "true"
     rbac.authorization.k8s.io/aggregate-to-view: "true"
@@ -379,11 +371,7 @@
     app.kubernetes.io/instance: kubegems-installer
     app.kubernetes.io/managed-by: Helm
     app.kubernetes.io/name: kubegems-installer
-<<<<<<< HEAD
-    helm.sh/chart: kubegems-installer-1.22.0
-=======
-    helm.sh/chart: kubegems-installer-v1.22.1
->>>>>>> 92ab8eb9
+    helm.sh/chart: kubegems-installer-1.22.1
     rbac.authorization.k8s.io/aggregate-to-admin: "true"
     rbac.authorization.k8s.io/aggregate-to-edit: "true"
   name: kubegems-installer-edit
@@ -412,11 +400,7 @@
     app.kubernetes.io/instance: kubegems-installer
     app.kubernetes.io/managed-by: Helm
     app.kubernetes.io/name: kubegems-installer
-<<<<<<< HEAD
-    helm.sh/chart: kubegems-installer-1.22.0
-=======
-    helm.sh/chart: kubegems-installer-v1.22.1
->>>>>>> 92ab8eb9
+    helm.sh/chart: kubegems-installer-1.22.1
   name: kubegems-installer
 roleRef:
   apiGroup: rbac.authorization.k8s.io
@@ -438,11 +422,7 @@
     app.kubernetes.io/instance: kubegems-installer
     app.kubernetes.io/managed-by: Helm
     app.kubernetes.io/name: kubegems-installer
-<<<<<<< HEAD
-    helm.sh/chart: kubegems-installer-1.22.0
-=======
-    helm.sh/chart: kubegems-installer-v1.22.1
->>>>>>> 92ab8eb9
+    helm.sh/chart: kubegems-installer-1.22.1
   name: kubegems-installer
   namespace: kubegems-installer
 spec:
@@ -461,11 +441,7 @@
         app.kubernetes.io/instance: kubegems-installer
         app.kubernetes.io/managed-by: Helm
         app.kubernetes.io/name: kubegems-installer
-<<<<<<< HEAD
-        helm.sh/chart: kubegems-installer-1.22.0
-=======
-        helm.sh/chart: kubegems-installer-v1.22.1
->>>>>>> 92ab8eb9
+        helm.sh/chart: kubegems-installer-1.22.1
     spec:
       containers:
       - args:
