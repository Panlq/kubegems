--- conflicted
+++ resolved
@@ -16,282 +16,301 @@
     singular: plugin
   scope: Namespaced
   versions:
-  - additionalPrinterColumns:
-    - description: Kind of the bundle
-      jsonPath: .spec.kind
-      name: Kind
-      type: string
-    - description: Status of the bundle
-      jsonPath: .status.phase
-      name: Status
-      type: string
-    - description: Install Namespace of the bundle
-      jsonPath: .status.namespace
-      name: Namespace
-      type: string
-    - description: Version of the bundle
-      jsonPath: .status.version
-      name: Version
-      type: string
-    - description: app version of the bundle
-      jsonPath: .status.appVersion
-      name: AppVersion
-      type: string
-    - description: UpgradeTimestamp of the bundle
-      jsonPath: .status.upgradeTimestamp
-      name: UpgradeTimestamp
-      type: date
-    - description: CreationTimestamp of the bundle
-      jsonPath: .metadata.creationTimestamp
-      name: Age
-      type: date
-    name: v1beta1
-    schema:
-      openAPIV3Schema:
-        properties:
-          apiVersion:
-            description: 'APIVersion defines the versioned schema of this representation
-              of an object. Servers should convert recognized schemas to the latest
-              internal value, and may reject unrecognized values. More info: https://git.k8s.io/community/contributors/devel/sig-architecture/api-conventions.md#resources'
-            type: string
-          kind:
-            description: 'Kind is a string value representing the REST resource this
-              object represents. Servers may infer this from the endpoint the client
-              submits requests to. Cannot be updated. In CamelCase. More info: https://git.k8s.io/community/contributors/devel/sig-architecture/api-conventions.md#types-kinds'
-            type: string
-          metadata:
-            type: object
-          spec:
-            properties:
-              chart:
-                description: Chart is the name of the chart to install.
-                type: string
-              dependencies:
-                description: Dependencies is a list of bundles that this bundle depends
-                  on. The bundle will be installed after all dependencies are exists.
-                items:
-                  description: 'ObjectReference contains enough information to let
-                    you inspect or modify the referred object. --- New uses of this
-                    type are discouraged because of difficulty describing its usage
-                    when embedded in APIs. 1. Ignored fields.  It includes many fields
-                    which are not generally honored.  For instance, ResourceVersion
-                    and FieldPath are both very rarely valid in actual usage. 2. Invalid
-                    usage help.  It is impossible to add specific help for individual
-                    usage.  In most embedded usages, there are particular restrictions
-                    like, "must refer only to types A and B" or "UID not honored"
-                    or "name must be restricted". Those cannot be well described when
-                    embedded. 3. Inconsistent validation.  Because the usages are
-                    different, the validation rules are different by usage, which
-                    makes it hard for users to predict what will happen. 4. The fields
-                    are both imprecise and overly precise.  Kind is not a precise
-                    mapping to a URL. This can produce ambiguity during interpretation
-                    and require a REST mapping.  In most cases, the dependency is
-                    on the group,resource tuple and the version of the actual struct
-                    is irrelevant. 5. We cannot easily change it.  Because this type
-                    is embedded in many locations, updates to this type will affect
-                    numerous schemas.  Don''t make new APIs embed an underspecified
-                    API type they do not control. Instead of using this type, create
-                    a locally provided and used type that is well-focused on your
-                    reference. For example, ServiceReferences for admission registration:
-                    https://github.com/kubernetes/api/blob/release-1.17/admissionregistration/v1/types.go#L533
-                    .'
-                  properties:
-                    apiVersion:
-                      description: API version of the referent.
-                      type: string
-                    fieldPath:
-                      description: 'If referring to a piece of an object instead of
-                        an entire object, this string should contain a valid JSON/Go
-                        field access statement, such as desiredState.manifest.containers[2].
-                        For example, if the object reference is to a container within
-                        a pod, this would take on a value like: "spec.containers{name}"
-                        (where "name" refers to the name of the container that triggered
-                        the event) or if no container name is specified "spec.containers[2]"
-                        (container with index 2 in this pod). This syntax is chosen
-                        only to have some well-defined way of referencing a part of
-                        an object. TODO: this design is not final and this field is
-                        subject to change in the future.'
-                      type: string
-                    kind:
-                      description: 'Kind of the referent. More info: https://git.k8s.io/community/contributors/devel/sig-architecture/api-conventions.md#types-kinds'
-                      type: string
-                    name:
-                      description: 'Name of the referent. More info: https://kubernetes.io/docs/concepts/overview/working-with-objects/names/#names'
-                      type: string
-                    namespace:
-                      description: 'Namespace of the referent. More info: https://kubernetes.io/docs/concepts/overview/working-with-objects/namespaces/'
-                      type: string
-                    resourceVersion:
-                      description: 'Specific resourceVersion to which this reference
-                        is made, if any. More info: https://git.k8s.io/community/contributors/devel/sig-architecture/api-conventions.md#concurrency-control-and-consistency'
-                      type: string
-                    uid:
-                      description: 'UID of the referent. More info: https://kubernetes.io/docs/concepts/overview/working-with-objects/names/#uids'
-                      type: string
+    - additionalPrinterColumns:
+        - description: Kind of the bundle
+          jsonPath: .spec.kind
+          name: Kind
+          type: string
+        - description: Status of the bundle
+          jsonPath: .status.phase
+          name: Status
+          type: string
+        - description: Install Namespace of the bundle
+          jsonPath: .status.namespace
+          name: Namespace
+          type: string
+        - description: Version of the bundle
+          jsonPath: .status.version
+          name: Version
+          type: string
+        - description: app version of the bundle
+          jsonPath: .status.appVersion
+          name: AppVersion
+          type: string
+        - description: UpgradeTimestamp of the bundle
+          jsonPath: .status.upgradeTimestamp
+          name: UpgradeTimestamp
+          type: date
+        - description: CreationTimestamp of the bundle
+          jsonPath: .metadata.creationTimestamp
+          name: Age
+          type: date
+      name: v1beta1
+      schema:
+        openAPIV3Schema:
+          properties:
+            apiVersion:
+              description:
+                "APIVersion defines the versioned schema of this representation
+                of an object. Servers should convert recognized schemas to the latest
+                internal value, and may reject unrecognized values. More info: https://git.k8s.io/community/contributors/devel/sig-architecture/api-conventions.md#resources"
+              type: string
+            kind:
+              description:
+                "Kind is a string value representing the REST resource this
+                object represents. Servers may infer this from the endpoint the client
+                submits requests to. Cannot be updated. In CamelCase. More info: https://git.k8s.io/community/contributors/devel/sig-architecture/api-conventions.md#types-kinds"
+              type: string
+            metadata:
+              type: object
+            spec:
+              properties:
+                chart:
+                  description: Chart is the name of the chart to install.
+                  type: string
+                dependencies:
+                  description:
+                    Dependencies is a list of bundles that this bundle depends
+                    on. The bundle will be installed after all dependencies are exists.
+                  items:
+                    description:
+                      'ObjectReference contains enough information to let
+                      you inspect or modify the referred object. --- New uses of this
+                      type are discouraged because of difficulty describing its usage
+                      when embedded in APIs. 1. Ignored fields.  It includes many fields
+                      which are not generally honored.  For instance, ResourceVersion
+                      and FieldPath are both very rarely valid in actual usage. 2. Invalid
+                      usage help.  It is impossible to add specific help for individual
+                      usage.  In most embedded usages, there are particular restrictions
+                      like, "must refer only to types A and B" or "UID not honored"
+                      or "name must be restricted". Those cannot be well described when
+                      embedded. 3. Inconsistent validation.  Because the usages are
+                      different, the validation rules are different by usage, which
+                      makes it hard for users to predict what will happen. 4. The fields
+                      are both imprecise and overly precise.  Kind is not a precise
+                      mapping to a URL. This can produce ambiguity during interpretation
+                      and require a REST mapping.  In most cases, the dependency is
+                      on the group,resource tuple and the version of the actual struct
+                      is irrelevant. 5. We cannot easily change it.  Because this type
+                      is embedded in many locations, updates to this type will affect
+                      numerous schemas.  Don''t make new APIs embed an underspecified
+                      API type they do not control. Instead of using this type, create
+                      a locally provided and used type that is well-focused on your
+                      reference. For example, ServiceReferences for admission registration:
+                      https://github.com/kubernetes/api/blob/release-1.17/admissionregistration/v1/types.go#L533
+                      .'
+                    properties:
+                      apiVersion:
+                        description: API version of the referent.
+                        type: string
+                      fieldPath:
+                        description:
+                          'If referring to a piece of an object instead of
+                          an entire object, this string should contain a valid JSON/Go
+                          field access statement, such as desiredState.manifest.containers[2].
+                          For example, if the object reference is to a container within
+                          a pod, this would take on a value like: "spec.containers{name}"
+                          (where "name" refers to the name of the container that triggered
+                          the event) or if no container name is specified "spec.containers[2]"
+                          (container with index 2 in this pod). This syntax is chosen
+                          only to have some well-defined way of referencing a part of
+                          an object. TODO: this design is not final and this field is
+                          subject to change in the future.'
+                        type: string
+                      kind:
+                        description: "Kind of the referent. More info: https://git.k8s.io/community/contributors/devel/sig-architecture/api-conventions.md#types-kinds"
+                        type: string
+                      name:
+                        description: "Name of the referent. More info: https://kubernetes.io/docs/concepts/overview/working-with-objects/names/#names"
+                        type: string
+                      namespace:
+                        description: "Namespace of the referent. More info: https://kubernetes.io/docs/concepts/overview/working-with-objects/namespaces/"
+                        type: string
+                      resourceVersion:
+                        description:
+                          "Specific resourceVersion to which this reference
+                          is made, if any. More info: https://git.k8s.io/community/contributors/devel/sig-architecture/api-conventions.md#concurrency-control-and-consistency"
+                        type: string
+                      uid:
+                        description: "UID of the referent. More info: https://kubernetes.io/docs/concepts/overview/working-with-objects/names/#uids"
+                        type: string
+                    type: object
+                  type: array
+                disabled:
+                  description: Disabled indicates that the bundle should not be installed.
+                  type: boolean
+                installNamespace:
+                  description:
+                    InstallNamespace is the namespace to install the bundle
+                    into. If not specified, the bundle will be installed into the namespace
+                    of the bundle.
+                  type: string
+                kind:
+                  description: Kind bundle kind.
+                  enum:
+                    - helm
+                    - kustomize
+                    - template
+                  type: string
+                path:
+                  description: Path is the path in a tarball to the chart/kustomize.
+                  type: string
+                url:
+                  description:
+                    URL is the URL of helm repository, git clone url, tarball
+                    url, s3 url, etc.
+                  type: string
+                values:
+                  description: Values is a nested map of helm values.
                   type: object
-                type: array
-              disabled:
-                description: Disabled indicates that the bundle should not be installed.
-                type: boolean
-              installNamespace:
-                description: InstallNamespace is the namespace to install the bundle
-                  into. If not specified, the bundle will be installed into the namespace
-                  of the bundle.
-                type: string
-              kind:
-                description: Kind bundle kind.
-                enum:
-                - helm
-                - kustomize
-                - template
-                type: string
-              path:
-                description: Path is the path in a tarball to the chart/kustomize.
-                type: string
-              url:
-                description: URL is the URL of helm repository, git clone url, tarball
-                  url, s3 url, etc.
-                type: string
-              values:
-                description: Values is a nested map of helm values.
-                type: object
-                x-kubernetes-preserve-unknown-fields: true
-              valuesFrom:
-                description: ValuesFiles is a list of references to helm values files.
-                  Ref can be a configmap or secret.
-                items:
-                  properties:
-                    kind:
-                      description: Kind is the type of resource being referenced
-                      enum:
-                      - ConfigMap
-                      - Secret
-                      type: string
-                    name:
-                      description: Name is the name of resource being referenced
-                      type: string
-                    namespace:
-                      type: string
-                    optional:
-                      description: Optional set to true to ignore references not found
-                        error
-                      type: boolean
-                    prefix:
-                      description: An optional identifier to prepend to each key in
-                        the ConfigMap. Must be a C_IDENTIFIER.
-                      type: string
-                  required:
-                  - kind
-                  - name
+                  x-kubernetes-preserve-unknown-fields: true
+                valuesFrom:
+                  description:
+                    ValuesFiles is a list of references to helm values files.
+                    Ref can be a configmap or secret.
+                  items:
+                    properties:
+                      kind:
+                        description: Kind is the type of resource being referenced
+                        enum:
+                          - ConfigMap
+                          - Secret
+                        type: string
+                      name:
+                        description: Name is the name of resource being referenced
+                        type: string
+                      namespace:
+                        type: string
+                      optional:
+                        description:
+                          Optional set to true to ignore references not found
+                          error
+                        type: boolean
+                      prefix:
+                        description:
+                          An optional identifier to prepend to each key in
+                          the ConfigMap. Must be a C_IDENTIFIER.
+                        type: string
+                    required:
+                      - kind
+                      - name
+                    type: object
+                  type: array
+                version:
+                  description: Version is the version of helm chart, git revision, etc.
+                  type: string
+              type: object
+            status:
+              properties:
+                appVersion:
+                  description: AppVersion is the app version of the bundle.
+                  type: string
+                creationTimestamp:
+                  description:
+                    CreationTimestamp is the first creation timestamp of
+                    the bundle.
+                  format: date-time
+                  type: string
+                message:
+                  description:
+                    Message is the message associated with the status In
+                    helm, it's the notes contents.
+                  type: string
+                namespace:
+                  description: Namespace is the namespace where the bundle is installed.
+                  type: string
+                phase:
+                  description: Phase is the current state of the release
+                  type: string
+                resources:
+                  description:
+                    Resources is a list of resources created/managed by the
+                    bundle.
+                  items:
+                    description:
+                      'ObjectReference contains enough information to let
+                      you inspect or modify the referred object. --- New uses of this
+                      type are discouraged because of difficulty describing its usage
+                      when embedded in APIs. 1. Ignored fields.  It includes many fields
+                      which are not generally honored.  For instance, ResourceVersion
+                      and FieldPath are both very rarely valid in actual usage. 2. Invalid
+                      usage help.  It is impossible to add specific help for individual
+                      usage.  In most embedded usages, there are particular restrictions
+                      like, "must refer only to types A and B" or "UID not honored"
+                      or "name must be restricted". Those cannot be well described when
+                      embedded. 3. Inconsistent validation.  Because the usages are
+                      different, the validation rules are different by usage, which
+                      makes it hard for users to predict what will happen. 4. The fields
+                      are both imprecise and overly precise.  Kind is not a precise
+                      mapping to a URL. This can produce ambiguity during interpretation
+                      and require a REST mapping.  In most cases, the dependency is
+                      on the group,resource tuple and the version of the actual struct
+                      is irrelevant. 5. We cannot easily change it.  Because this type
+                      is embedded in many locations, updates to this type will affect
+                      numerous schemas.  Don''t make new APIs embed an underspecified
+                      API type they do not control. Instead of using this type, create
+                      a locally provided and used type that is well-focused on your
+                      reference. For example, ServiceReferences for admission registration:
+                      https://github.com/kubernetes/api/blob/release-1.17/admissionregistration/v1/types.go#L533
+                      .'
+                    properties:
+                      apiVersion:
+                        description: API version of the referent.
+                        type: string
+                      fieldPath:
+                        description:
+                          'If referring to a piece of an object instead of
+                          an entire object, this string should contain a valid JSON/Go
+                          field access statement, such as desiredState.manifest.containers[2].
+                          For example, if the object reference is to a container within
+                          a pod, this would take on a value like: "spec.containers{name}"
+                          (where "name" refers to the name of the container that triggered
+                          the event) or if no container name is specified "spec.containers[2]"
+                          (container with index 2 in this pod). This syntax is chosen
+                          only to have some well-defined way of referencing a part of
+                          an object. TODO: this design is not final and this field is
+                          subject to change in the future.'
+                        type: string
+                      kind:
+                        description: "Kind of the referent. More info: https://git.k8s.io/community/contributors/devel/sig-architecture/api-conventions.md#types-kinds"
+                        type: string
+                      name:
+                        description: "Name of the referent. More info: https://kubernetes.io/docs/concepts/overview/working-with-objects/names/#names"
+                        type: string
+                      namespace:
+                        description: "Namespace of the referent. More info: https://kubernetes.io/docs/concepts/overview/working-with-objects/namespaces/"
+                        type: string
+                      resourceVersion:
+                        description:
+                          "Specific resourceVersion to which this reference
+                          is made, if any. More info: https://git.k8s.io/community/contributors/devel/sig-architecture/api-conventions.md#concurrency-control-and-consistency"
+                        type: string
+                      uid:
+                        description: "UID of the referent. More info: https://kubernetes.io/docs/concepts/overview/working-with-objects/names/#uids"
+                        type: string
+                    type: object
+                  type: array
+                upgradeTimestamp:
+                  description:
+                    UpgradeTimestamp is the time when the bundle was last
+                    upgraded.
+                  format: date-time
+                  type: string
+                values:
+                  description: Values is a nested map of final helm values.
                   type: object
-                type: array
-              version:
-                description: Version is the version of helm chart, git revision, etc.
-                type: string
-            type: object
-          status:
-            properties:
-              appVersion:
-                description: AppVersion is the app version of the bundle.
-                type: string
-              creationTimestamp:
-                description: CreationTimestamp is the first creation timestamp of
-                  the bundle.
-                format: date-time
-                type: string
-              message:
-                description: Message is the message associated with the status In
-                  helm, it's the notes contents.
-                type: string
-              namespace:
-                description: Namespace is the namespace where the bundle is installed.
-                type: string
-              phase:
-                description: Phase is the current state of the release
-                type: string
-              resources:
-                description: Resources is a list of resources created/managed by the
-                  bundle.
-                items:
-                  description: 'ObjectReference contains enough information to let
-                    you inspect or modify the referred object. --- New uses of this
-                    type are discouraged because of difficulty describing its usage
-                    when embedded in APIs. 1. Ignored fields.  It includes many fields
-                    which are not generally honored.  For instance, ResourceVersion
-                    and FieldPath are both very rarely valid in actual usage. 2. Invalid
-                    usage help.  It is impossible to add specific help for individual
-                    usage.  In most embedded usages, there are particular restrictions
-                    like, "must refer only to types A and B" or "UID not honored"
-                    or "name must be restricted". Those cannot be well described when
-                    embedded. 3. Inconsistent validation.  Because the usages are
-                    different, the validation rules are different by usage, which
-                    makes it hard for users to predict what will happen. 4. The fields
-                    are both imprecise and overly precise.  Kind is not a precise
-                    mapping to a URL. This can produce ambiguity during interpretation
-                    and require a REST mapping.  In most cases, the dependency is
-                    on the group,resource tuple and the version of the actual struct
-                    is irrelevant. 5. We cannot easily change it.  Because this type
-                    is embedded in many locations, updates to this type will affect
-                    numerous schemas.  Don''t make new APIs embed an underspecified
-                    API type they do not control. Instead of using this type, create
-                    a locally provided and used type that is well-focused on your
-                    reference. For example, ServiceReferences for admission registration:
-                    https://github.com/kubernetes/api/blob/release-1.17/admissionregistration/v1/types.go#L533
-                    .'
-                  properties:
-                    apiVersion:
-                      description: API version of the referent.
-                      type: string
-                    fieldPath:
-                      description: 'If referring to a piece of an object instead of
-                        an entire object, this string should contain a valid JSON/Go
-                        field access statement, such as desiredState.manifest.containers[2].
-                        For example, if the object reference is to a container within
-                        a pod, this would take on a value like: "spec.containers{name}"
-                        (where "name" refers to the name of the container that triggered
-                        the event) or if no container name is specified "spec.containers[2]"
-                        (container with index 2 in this pod). This syntax is chosen
-                        only to have some well-defined way of referencing a part of
-                        an object. TODO: this design is not final and this field is
-                        subject to change in the future.'
-                      type: string
-                    kind:
-                      description: 'Kind of the referent. More info: https://git.k8s.io/community/contributors/devel/sig-architecture/api-conventions.md#types-kinds'
-                      type: string
-                    name:
-                      description: 'Name of the referent. More info: https://kubernetes.io/docs/concepts/overview/working-with-objects/names/#names'
-                      type: string
-                    namespace:
-                      description: 'Namespace of the referent. More info: https://kubernetes.io/docs/concepts/overview/working-with-objects/namespaces/'
-                      type: string
-                    resourceVersion:
-                      description: 'Specific resourceVersion to which this reference
-                        is made, if any. More info: https://git.k8s.io/community/contributors/devel/sig-architecture/api-conventions.md#concurrency-control-and-consistency'
-                      type: string
-                    uid:
-                      description: 'UID of the referent. More info: https://kubernetes.io/docs/concepts/overview/working-with-objects/names/#uids'
-                      type: string
-                  type: object
-                type: array
-              upgradeTimestamp:
-                description: UpgradeTimestamp is the time when the bundle was last
-                  upgraded.
-                format: date-time
-                type: string
-              values:
-                description: Values is a nested map of final helm values.
-                type: object
-                x-kubernetes-preserve-unknown-fields: true
-              version:
-                description: Version is the version of the bundle. In helm, Version
-                  is the version of the chart.
-                type: string
-            type: object
-        type: object
-    served: true
-    storage: true
-    subresources:
-      status: {}
+                  x-kubernetes-preserve-unknown-fields: true
+                version:
+                  description:
+                    Version is the version of the bundle. In helm, Version
+                    is the version of the chart.
+                  type: string
+              type: object
+          type: object
+      served: true
+      storage: true
+      subresources:
+        status: {}
 ---
 apiVersion: v1
 kind: ServiceAccount
@@ -304,11 +323,7 @@
     app.kubernetes.io/instance: kubegems-installer
     app.kubernetes.io/managed-by: Helm
     app.kubernetes.io/name: kubegems-installer
-<<<<<<< HEAD
     helm.sh/chart: kubegems-installer-1.22.1
-=======
-    helm.sh/chart: kubegems-installer-v1.22.2
->>>>>>> ee4cd214
   name: kubegems-installer
   namespace: kubegems-installer
 ---
@@ -349,24 +364,20 @@
     app.kubernetes.io/instance: kubegems-installer
     app.kubernetes.io/managed-by: Helm
     app.kubernetes.io/name: kubegems-installer
-<<<<<<< HEAD
     helm.sh/chart: kubegems-installer-1.22.1
-=======
-    helm.sh/chart: kubegems-installer-v1.22.2
->>>>>>> ee4cd214
     rbac.authorization.k8s.io/aggregate-to-admin: "true"
     rbac.authorization.k8s.io/aggregate-to-edit: "true"
     rbac.authorization.k8s.io/aggregate-to-view: "true"
   name: kubegems-installer-view
 rules:
-- apiGroups:
-  - plugins.kubegems.io
-  resources:
-  - plugins
-  verbs:
-  - get
-  - list
-  - watch
+  - apiGroups:
+      - plugins.kubegems.io
+    resources:
+      - plugins
+    verbs:
+      - get
+      - list
+      - watch
 ---
 apiVersion: rbac.authorization.k8s.io/v1
 kind: ClusterRole
@@ -379,27 +390,23 @@
     app.kubernetes.io/instance: kubegems-installer
     app.kubernetes.io/managed-by: Helm
     app.kubernetes.io/name: kubegems-installer
-<<<<<<< HEAD
     helm.sh/chart: kubegems-installer-1.22.1
-=======
-    helm.sh/chart: kubegems-installer-v1.22.2
->>>>>>> ee4cd214
     rbac.authorization.k8s.io/aggregate-to-admin: "true"
     rbac.authorization.k8s.io/aggregate-to-edit: "true"
   name: kubegems-installer-edit
 rules:
-- apiGroups:
-  - plugins.kubegems.io
-  resources:
-  - plugins
-  verbs:
-  - get
-  - list
-  - watch
-  - create
-  - update
-  - patch
-  - delete
+  - apiGroups:
+      - plugins.kubegems.io
+    resources:
+      - plugins
+    verbs:
+      - get
+      - list
+      - watch
+      - create
+      - update
+      - patch
+      - delete
 ---
 apiVersion: rbac.authorization.k8s.io/v1
 kind: ClusterRoleBinding
@@ -412,20 +419,16 @@
     app.kubernetes.io/instance: kubegems-installer
     app.kubernetes.io/managed-by: Helm
     app.kubernetes.io/name: kubegems-installer
-<<<<<<< HEAD
     helm.sh/chart: kubegems-installer-1.22.1
-=======
-    helm.sh/chart: kubegems-installer-v1.22.2
->>>>>>> ee4cd214
   name: kubegems-installer
 roleRef:
   apiGroup: rbac.authorization.k8s.io
   kind: ClusterRole
   name: cluster-admin
 subjects:
-- kind: ServiceAccount
-  name: kubegems-installer
-  namespace: kubegems-installer
+  - kind: ServiceAccount
+    name: kubegems-installer
+    namespace: kubegems-installer
 ---
 apiVersion: apps/v1
 kind: Deployment
@@ -438,11 +441,7 @@
     app.kubernetes.io/instance: kubegems-installer
     app.kubernetes.io/managed-by: Helm
     app.kubernetes.io/name: kubegems-installer
-<<<<<<< HEAD
     helm.sh/chart: kubegems-installer-1.22.1
-=======
-    helm.sh/chart: kubegems-installer-v1.22.2
->>>>>>> ee4cd214
   name: kubegems-installer
   namespace: kubegems-installer
 spec:
@@ -461,50 +460,46 @@
         app.kubernetes.io/instance: kubegems-installer
         app.kubernetes.io/managed-by: Helm
         app.kubernetes.io/name: kubegems-installer
-<<<<<<< HEAD
         helm.sh/chart: kubegems-installer-1.22.1
-=======
-        helm.sh/chart: kubegems-installer-v1.22.2
->>>>>>> ee4cd214
     spec:
       containers:
-      - args:
-        - installer
-        - --enableleaderelection
-        - --probeaddr=:8080
-        - --metricsaddr=:9100
-        env:
-        - name: LOG_LEVEL
-          value: debug
-        image: docker.io/kubegems/kubegems:v1.22.2
-        imagePullPolicy: IfNotPresent
-        livenessProbe:
-          failureThreshold: 6
-          httpGet:
-            path: /healthz
-            port: probe
-          initialDelaySeconds: 5
-          periodSeconds: 10
-          successThreshold: 1
-          timeoutSeconds: 5
-        name: installer
-        ports:
-        - containerPort: 8080
-          name: probe
-          protocol: TCP
-        - containerPort: 9100
-          name: metrics
-          protocol: TCP
-        readinessProbe:
-          failureThreshold: 6
-          httpGet:
-            path: /healthz
-            port: probe
-          initialDelaySeconds: 5
-          periodSeconds: 10
-          successThreshold: 1
-          timeoutSeconds: 5
-        resources:
-          limits: {}
-          requests: {}
+        - args:
+            - installer
+            - --enableleaderelection
+            - --probeaddr=:8080
+            - --metricsaddr=:9100
+          env:
+            - name: LOG_LEVEL
+              value: debug
+          image: docker.io/kubegems/kubegems:v1.22.2
+          imagePullPolicy: IfNotPresent
+          livenessProbe:
+            failureThreshold: 6
+            httpGet:
+              path: /healthz
+              port: probe
+            initialDelaySeconds: 5
+            periodSeconds: 10
+            successThreshold: 1
+            timeoutSeconds: 5
+          name: installer
+          ports:
+            - containerPort: 8080
+              name: probe
+              protocol: TCP
+            - containerPort: 9100
+              name: metrics
+              protocol: TCP
+          readinessProbe:
+            failureThreshold: 6
+            httpGet:
+              path: /healthz
+              port: probe
+            initialDelaySeconds: 5
+            periodSeconds: 10
+            successThreshold: 1
+            timeoutSeconds: 5
+          resources:
+            limits: {}
+            requests: {}
       serviceAccountName: kubegems-installer