--- conflicted
+++ resolved
@@ -84,31 +84,25 @@
 		return
 	}
 	/*
-		eg := errgroup.Group{}
-		for i := range list {
-			index := i
-			eg.Go(func() error {
-				cli, err := h.GetAgents().ClientOf(c.Request.Context(), list[index].ClusterName)
-				if err != nil {
-					log.Error(err, "unable get agents client", "cluster", list[index].ClusterName)
+			eg := errgroup.Group{}
+			for i := range list {
+				index := i
+				eg.Go(func() error {
+					cli, err := h.GetAgents().ClientOf(c.Request.Context(), list[index].ClusterName)
+					if err != nil {
+						log.Error(err, "unable get agents client", "cluster", list[index].ClusterName)
+						return nil
+					}
+					list[index].Version = cli.APIServerVersion()
 					return nil
 				}
 				list[index].Version = cli.APIServerVersion()
+				list[index].ClientCertExpireAt = cli.ClientCertExpireAt()
 				return nil
-<<<<<<< HEAD
-			}
-			list[index].Version = cli.APIServerVersion()
-			list[index].ClientCertExpireAt = cli.ClientCertExpireAt()
-			return nil
-		})
-	}
-	_ = eg.Wait()
-=======
 			})
 		}
 		_ = eg.Wait()
 	*/
->>>>>>> 2d201ec8
 	handlers.OK(c, handlers.Page(total, list, int64(page), int64(size)))
 }
 
