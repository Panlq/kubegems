--- conflicted
+++ resolved
@@ -31,13 +31,8 @@
 )
 
 type Webhook struct {
-<<<<<<< HEAD
-	ChannelType        `json:"channelType"`
-	URL                string `json:"url" binding:"required"`
-=======
 	BaseChannel        `json:",inline"`
 	URL                string `json:"url"`
->>>>>>> ee4cd214
 	InsecureSkipVerify bool   `json:"insecureSkipVerify"`
 }
 
