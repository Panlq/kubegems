// Copyright 2022 The kubegems.io Authors
//
// Licensed under the Apache License, Version 2.0 (the "License");
// you may not use this file except in compliance with the License.
// You may obtain a copy of the License at
//
//     http://www.apache.org/licenses/LICENSE-2.0
//
// Unless required by applicable law or agreed to in writing, software
// distributed under the License is distributed on an "AS IS" BASIS,
// WITHOUT WARRANTIES OR CONDITIONS OF ANY KIND, either express or implied.
// See the License for the specific language governing permissions and
// limitations under the License.

package harbor

import (
	"bytes"
	"context"
	"encoding/json"
	"errors"
	"fmt"
	"io"
	"net/http"
	"net/http/cookiejar"
	"net/url"
	"strconv"
	"strings"
	"time"

	containerdreference "github.com/containerd/containerd/reference"
	dockerreference "github.com/containerd/containerd/reference/docker"
	"github.com/goharbor/harbor/src/common"
	harborerrors "github.com/goharbor/harbor/src/lib/errors"
	"github.com/goharbor/harbor/src/pkg/artifact"
	"github.com/goharbor/harbor/src/pkg/label/model"
	"github.com/goharbor/harbor/src/pkg/scan/vuln"
)

const (
	apiVerisonPrefix = "/api/v2.0"
)

const csrfTokenHeader = "X-Harbor-CSRF-Token"

/*
 * 重新定义  AdditionLink  Tag  Label 等结构体的原因为如果从 harbor 引入这些类型，会引入 beego 一大堆东西
 */

// nolint: tagliatelle
type Artifact struct {
	artifact.Artifact
	Tags          []Tag                               `json:"tags"`
	AdditionLinks map[string]AdditionLink             `json:"addition_links"`
	Labels        []Label                             `json:"labels"`
	ScanOverview  map[string]vuln.NativeReportSummary `json:"scan_overview"`
}

// AdditionLink is a link via that the addition can be fetched
type AdditionLink struct {
	HREF     string `json:"href"`
	Absolute bool   `json:"absolute"` // specify the href is an absolute URL or not
}

// Tag is the overall view of tag
// nolint: tagliatelle
type Tag struct {
	ID           int64     `json:"id"`
	RepositoryID int64     `json:"repository_id"`
	ArtifactID   int64     `json:"artifact_id"`
	Name         string    `json:"name"`
	PushTime     time.Time `json:"push_time"`
	PullTime     time.Time `json:"pull_time"`
	Immutable    bool      `json:"immutable"`
	Signed       bool      `json:"signed"`
}

// Label holds information used for a label
// nolint: tagliatelle
type Label struct {
	ID           int64     `json:"id"`
	Name         string    `json:"name"`
	Description  string    `json:"description"`
	Color        string    `json:"color"`
	Level        string    `json:"level"`
	Scope        string    `json:"scope"`
	ProjectID    int64     `json:"project_id"`
	CreationTime time.Time `json:"creation_time"`
	UpdateTime   time.Time `json:"update_time"`
	Deleted      bool      `json:"deleted"`
}

type Vulnerabilities map[string]vuln.Report

// 参考OCI规范此段实现 https://github.com/opencontainers/distribution-spec/blob/main/spec.md#determining-support
// 目前大部分(所有)镜像仓库均实现了OCI Distribution 规范，可以使用 /v2 接口进行推断，
// 如果认证成功则返回200则认为实现了OCI且认证成功
func TryLogin(ctx context.Context, registryurl string, username, password string) error {
	return (&OCIDistributionClient{Server: registryurl, Username: username, Password: password}).Ping(ctx)
}

var ErrNotHarborImage = errors.New("not a harbor suit image")

type HarborAuth struct {
	Username string
	Password string
}

type GetArtifactOptions struct {
	WithTag             bool
	WithScanOverview    bool
	WithLabel           bool
	WithImmutableStatus bool
	WithSignature       bool
}

func NewClient(host string, username, password string) (*Client, error) {
	u, err := url.Parse(host)
	if err != nil {
		return nil, err
	}
	u.Path += apiVerisonPrefix

	jar, err := cookiejar.New(&cookiejar.Options{})
	if err != nil {
		return nil, err
	}
	_ = jar

	// login and get CSRF_TOKEN
	return &Client{
		httpclient: &http.Client{},
		base:       u,
		auth: HarborAuth{
			Username: username,
			Password: password,
		},
	}, nil
}

type Client struct {
	httpclient *http.Client
	auth       HarborAuth
	csrftoken  string
	base       *url.URL
}

// GET https://{host}/api/v2.0/projects/{{project_name}}/repositories/{{repository_name}}/artifacts
func (c *Client) ListArtifact(ctx context.Context, image string, options GetArtifactOptions) ([]Artifact, error) {
	project, repository, _, err := c.parseHarborSuitImage(image)
	if err != nil {
		return nil, err
	}
	queries := url.Values{}
	queries.Set("with_tag", strconv.FormatBool(options.WithTag))
	queries.Set("with_scan_overview", strconv.FormatBool(options.WithScanOverview))
	queries.Set("with_label", strconv.FormatBool(options.WithLabel))
	queries.Set("with_signature", strconv.FormatBool(options.WithSignature))
	queries.Set("with_immutable_status", strconv.FormatBool(options.WithImmutableStatus))
	rawquery := queries.Encode()
	path := fmt.Sprintf("/projects/%s/repositories/%s/artifacts?%s", project, url.PathEscape(repository), rawquery)
	ret := []Artifact{}
	if err := c.doRequest(ctx, http.MethodGet, path, nil, &ret); err != nil {
		return nil, err
	}
	return ret, nil
}

// GET https://{host}/api/v2.0/projects/{{project_name}}/repositories/{{repository_name}}/artifacts/{{reference}}?with_scan_overview=true
func (c *Client) GetArtifact(ctx context.Context, image string, options GetArtifactOptions) (*Artifact, error) {
	project, repository, reference, err := c.parseHarborSuitImage(image)
	if err != nil {
		return nil, err
	}

	queries := url.Values{}
	queries.Set("with_scan_overview", strconv.FormatBool(options.WithScanOverview))
	queries.Set("with_label", strconv.FormatBool(options.WithLabel))
	queries.Set("with_signature", strconv.FormatBool(options.WithSignature))
	queries.Set("with_immutable_status", strconv.FormatBool(options.WithImmutableStatus))
	rawquery := queries.Encode()
	path := fmt.Sprintf("/projects/%s/repositories/%s/artifacts/%s?%s", project, repository, reference, rawquery)
	ret := &Artifact{}
	if err := c.doRequest(ctx, http.MethodGet, path, nil, &ret); err != nil {
		return nil, err
	}
	return ret, nil
}

// GET https://{host}/api/v2.0/projects/{project}/repositories/{repository_name}/artifacts/{reference}/additions/vulnerabilities
func (c *Client) GetArtifactVulnerabilities(ctx context.Context, image string) (*Vulnerabilities, error) {
	project, repository, reference, err := c.parseHarborSuitImage(image)
	if err != nil {
		return nil, err
	}
	path := fmt.Sprintf("/projects/%s/repositories/%s/artifacts/%s/additions/vulnerabilities",
		project, repository, reference)

	// https://github.com/goharbor/harbor/blob/c39345da96d887acb47d2b1e7cf1adafca5db1bb/src/server/v2.0/handler/artifact.go#L346
	// harbor 返回的数据结构! fk harbor
	ret := &Vulnerabilities{}
	if err := c.doRequest(ctx, http.MethodGet, path, nil, &ret); err != nil {
		return nil, err
	}
	return ret, nil
}

// POST https://{host}/api/v2.0/projects/{{project_name}}/repositories/{{repository_name}}/artifacts/{{reference}}/scan
func (c *Client) ScanArtifact(ctx context.Context, image string) error {
	project, repository, reference, err := c.parseHarborSuitImage(image)
	if err != nil {
		return err
	}
	path := fmt.Sprintf("/projects/%s/repositories/%s/artifacts/%s/scan", project, repository, reference)
	return c.doRequest(ctx, http.MethodPost, path, nil, nil)
}

// nolint: tagliatelle
type SystemInfo struct {
	WithNotary                  bool   `json:"with_notary"`
	AuthMode                    string `json:"auth_mode"`
	RegistryUrl                 string `json:"registry_url"`
	ExternalUrl                 string `json:"external_url"`
	ProjectCreationRestriction  string `json:"project_creation_restriction"`
	SelfRegistration            bool   `json:"self_registration"`
	HasCaRoot                   bool   `json:"has_ca_root"`
	HarborVersion               string `json:"harbor_version"`
	RegistryStorageProviderName string `json:"registry_storage_provider_name"`
	ReadOnly                    bool   `json:"read_only"`
	WithChartmuseum             bool   `json:"with_chartmuseum"`
	NotificationEnable          bool   `json:"notification_enable"`
}

// GET https://{host}/api/v2.0/systeminfo
func (c *Client) SystemInfo(ctx context.Context) (*SystemInfo, error) {
	info := &SystemInfo{}
	if err := c.doRequest(ctx, http.MethodGet, "/systeminfo", nil, info); err != nil {
		return nil, err
	}
	return info, nil
}

func (c *Client) AddArtifactLabelFromKey(ctx context.Context, image string, key, desc string) error {
	labels, err := c.ListGlobalLabels(ctx)
	if err != nil {
		return nil
	}
	for _, label := range labels {
		if label.Name == key {
			return c.AddArtifactLabel(ctx, image, label.ID)
		}
	}
	// 可能是没标签，需要创建该标签
	if err := c.CreateGlobalLabels(ctx, key, desc); err != nil {
		return err
	}
	// 再试一次
	labels, err = c.ListGlobalLabels(ctx)
	if err != nil {
		return nil
	}
	for _, label := range labels {
		if label.Name == key {
			return c.AddArtifactLabel(ctx, image, label.ID)
		}
	}
	// impossible
	// 可能是创建后无法查询到，稍后再试
	return errors.New("unknown err,plaese try again")
}

func (c *Client) DeleteArtifactLabelFromKey(ctx context.Context, image string, key string) error {
	labels, err := c.ListGlobalLabels(ctx)
	if err != nil {
		return nil
	}
	for _, label := range labels {
		if label.Name == key {
			return c.DeleteArtifactLabel(ctx, image, label.ID)
		}
	}
	return errors.New("unknown err,plaese try again")
}

// POST https://{host}/api/v2.0/projects/{project_name}/repositories/{repository_name}/artifacts/{reference}/labels
// {"id":2}
func (c *Client) AddArtifactLabel(ctx context.Context, image string, labelid int64) error {
	project, repository, reference, err := c.parseHarborSuitImage(image)
	if err != nil {
		return err
	}
	path := fmt.Sprintf("/projects/%s/repositories/%s/artifacts/%s/labels", project, repository, reference)
	return c.doRequest(ctx, http.MethodPost, path, model.Label{ID: labelid}, nil)
}

// DELETE  https://{host}/api/v2.0/projects/projects/{{project_name}}/repositories/{{repository_name}}/artifacts/{{reference}}/labels/{label_id}
func (c *Client) DeleteArtifactLabel(ctx context.Context, image string, labelid int64) error {
	project, repository, reference, err := c.parseHarborSuitImage(image)
	if err != nil {
		return err
	}
	path := fmt.Sprintf("/projects/%s/repositories/%s/artifacts/%s/labels/%d", project, repository, reference, labelid)
	return c.doRequest(ctx, http.MethodDelete, path, model.Label{ID: labelid}, nil)
}

// POST https://{host}/api/v2.0/projects/{project_name}/repositories/{repository_name}/artifacts/{reference}/labels
func (c *Client) CreateGlobalLabels(ctx context.Context, key, desc string) error {
	label := model.Label{
		Name:        key,
		Description: desc,
		Color:       LabelColorRed,
		Scope:       common.LabelScopeGlobal,
	}
	return c.doRequest(ctx, http.MethodPost, "/labels", label, nil)
}

const LabelColorRed = "#C92100"

func (c *Client) CreateProjectLabels(ctx context.Context, projectid int64, key, desc string) error {
	label := model.Label{
		Name:        key,
		Description: desc,
		Color:       LabelColorRed,
		Scope:       common.LabelScopeProject,
		ProjectID:   int64(projectid),
	}
	return c.doRequest(ctx, http.MethodPost, "/labels", label, nil)
}

// GET https://{host}/api/v2.0/labels?scope=g
func (c *Client) ListGlobalLabels(ctx context.Context) ([]model.Label, error) {
	labels := []model.Label{}
	if err := c.doRequest(ctx, http.MethodGet, "/labels?scope=g", nil, &labels); err != nil {
		return nil, err
	}
	return labels, nil
}

// GET https://{host}/api/v2.0/labels?scope=p&project_id={id}
func (c *Client) ListProjectLabels(ctx context.Context, projectid int) ([]model.Label, error) {
	labels := []model.Label{}
	path := fmt.Sprintf("/labels?scope=p&project_id=%d", projectid)
	if err := c.doRequest(ctx, http.MethodGet, path, nil, &labels); err != nil {
		return nil, err
	}
	return labels, nil
}

func (c *Client) parseHarborSuitImage(image string) (project, repository, reference string, err error) {
	_, path, name, tag, err := ParseImag(image)
	if err != nil {
		return "", "", "", err
	}
	if path == "" || name == "" || tag == "" {
		return "", "", "", ErrNotHarborImage
	}
	return path, name, tag, nil
}

func (c *Client) doRequest(ctx context.Context, method string, path string, data interface{}, decodeinto interface{}) error {
	var body io.Reader
	switch typed := data.(type) {
	case io.Reader:
		body = typed
	case []byte:
		body = bytes.NewBuffer(typed)
	case nil:
	default:
		bts, err := json.Marshal(typed)
		if err != nil {
			return err
		}
		body = bytes.NewBuffer(bts)
	}

	req, err := http.NewRequest(method, c.base.String()+path, body)
	if err != nil {
		return err
	}
	if method != http.MethodGet {
		// add csrftoken header
		if c.csrftoken == "" {
			if _, err := c.SystemInfo(ctx); err != nil {
				return fmt.Errorf("error in harbor when get csrt token %w", err)
			}
		}
		req.Header.Add(csrfTokenHeader, c.csrftoken)
		// Content-Type: application/json
		// always add json content header
		req.Header.Add("Content-Type", "application/json")
	}
	req.SetBasicAuth(c.auth.Username, c.auth.Password)
	resp, err := c.httpclient.Do(req)
	if err != nil {
		return err
	}
	defer resp.Body.Close()

	if resp.StatusCode < http.StatusOK || resp.StatusCode > http.StatusIMUsed {
		errobj := &harborerrors.Error{}
		if err = json.NewDecoder(resp.Body).Decode(errobj); err != nil {
			return err
		}
		return errobj
	}
	// update csrftoken if exist
	if method == http.MethodGet {
		if csrftoken := resp.Header.Get(csrfTokenHeader); csrftoken != "" {
			c.csrftoken = csrftoken
		}
	}
	if decodeinto == nil {
		return nil
	}
	return json.NewDecoder(resp.Body).Decode(decodeinto)
}

// ParseImag
// barbor.foo.com/project/artifact:tag -> barbor.foo.com,project,artifact,tag
// barbor.foo.com/project/foo/artifact:tag -> barbor.foo.com,project,foo/artifact,tag
// barbor.foo.com/artifact:tag -> barbor.foo.com,library,artifact,tag
// project/artifact:tag -> docker.io,project,artifact,tag
func ParseImag(image string) (domain, path, name, tag string, err error) {
	named, err := dockerreference.ParseNormalizedNamed(image)
	if err != nil {
		return
	}
	domain = dockerreference.Domain(named)

	fullpath := dockerreference.Path(named)
	const two = 2

<<<<<<< HEAD
	i := strings.LastIndex(fullpath, "/")
=======
	i := strings.Index(fullpath, "/")
>>>>>>> da25b8e1
	if i != -1 {
		path, name = fullpath[:i], fullpath[i+1:]
	} else {
		path, name = "library", fullpath
	}

	if tagged, ok := named.(dockerreference.Tagged); ok {
		tag = tagged.Tag()
	}
	if tagged, ok := named.(dockerreference.Digested); ok {
		tag = tagged.Digest().String()
	}
	if tag == "" {
		tag = "latest"
	}
	return
}

// https://github.com/containerd/containerd/blob/0396089f79f241df4d8724a0cd31cf58523756ff/reference/reference.go#L84
func SplitImageNameTag(image string) (string, string) {
	spec, err := containerdreference.Parse(image)
	if err != nil {
		// backoff
		spls := strings.Split(image, ":")
		if len(spls) > 1 {
			return spls[0], spls[1]
		}
		return spls[0], ""
	}
	return spec.Locator, spec.Object
}<|MERGE_RESOLUTION|>--- conflicted
+++ resolved
@@ -430,11 +430,7 @@
 	fullpath := dockerreference.Path(named)
 	const two = 2
 
-<<<<<<< HEAD
-	i := strings.LastIndex(fullpath, "/")
-=======
 	i := strings.Index(fullpath, "/")
->>>>>>> da25b8e1
 	if i != -1 {
 		path, name = fullpath[:i], fullpath[i+1:]
 	} else {
